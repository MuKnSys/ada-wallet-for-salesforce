/**
 * UTXOAssetController - Clean controller for UTXO asset and transaction synchronization
 */
public with sharing class UTXOAssetController {
    
    // Place this at the class level, outside of any method
    private static void populateAssetFields(UTXO_Asset__c asset, String unit, Decimal totalAmount, String assetName, String displayUnit, Map<String, Object> metadata) {
        asset.Amount__c = totalAmount;
        asset.Asset__c = (unit == 'lovelace' ? 'ADA' : displayUnit);
        asset.Name__c = (unit == 'lovelace' ? 'Cardano' : assetName);
        asset.Icon__c = null;
        
        // Debug logging for metadata processing
        Logger.logInfo('[UTXOAssetController.populateAssetFields] 🔍 Processing asset: ' + unit + ' with metadata: ' + (metadata != null ? JSON.serialize(metadata) : 'null'));
        
        if (unit == 'lovelace') {
            asset.Decimals__c = 6;
            asset.Icon__c = null;
            Logger.logInfo('[UTXOAssetController.populateAssetFields] 💰 Lovelace asset - setting default values');
        } else {
            // For non-lovelace assets, try to get decimals from metadata
            if (metadata != null) {
                // Set Policy ID
                if (metadata.containsKey('policy_id') && metadata.get('policy_id') != null) {
                    asset.Policy_ID__c = String.valueOf(metadata.get('policy_id'));
                    Logger.logInfo('[UTXOAssetController.populateAssetFields] 🏷️ Set Policy ID: ' + asset.Policy_ID__c);
                }
                // Set Fingerprint
                if (metadata.containsKey('fingerprint') && metadata.get('fingerprint') != null) {
                    asset.Fingerprint__c = String.valueOf(metadata.get('fingerprint'));
                    Logger.logInfo('[UTXOAssetController.populateAssetFields] 👆 Set Fingerprint: ' + asset.Fingerprint__c);
                }
                // Set Decimals from metadata
                if (metadata.containsKey('metadata') && metadata.get('metadata') != null) {
                    Map<String, Object> innerMeta = (Map<String, Object>) metadata.get('metadata');
                    if (innerMeta.containsKey('decimals') && innerMeta.get('decimals') != null) {
                        Object decimalsObj = innerMeta.get('decimals');
                        if (decimalsObj instanceof Integer) {
                            asset.Decimals__c = (Integer) decimalsObj;
                        } else if (decimalsObj instanceof Decimal) {
                            asset.Decimals__c = ((Decimal) decimalsObj).intValue();
                        } else {
                            asset.Decimals__c = Integer.valueOf(String.valueOf(decimalsObj));
                        }
                        Logger.logInfo('[UTXOAssetController.populateAssetFields] 🔢 Set Decimals from metadata: ' + asset.Decimals__c);
                    } else {
                        // If no decimals in metadata, default to 0
                        asset.Decimals__c = 0;
                        Logger.logInfo('[UTXOAssetController.populateAssetFields] 🔢 No decimals in metadata, defaulting to 0');
                    }
                } else {
                    // If no metadata at all, default to 0
                    asset.Decimals__c = 0;
                    Logger.logInfo('[UTXOAssetController.populateAssetFields] 🔢 No metadata available, defaulting to 0');
                }
                
                // Set Icon__c from logo if present at top level or in inner metadata
                if (metadata.containsKey('logo') && metadata.get('logo') != null) {
                    asset.Icon__c = String.valueOf(metadata.get('logo'));
                    Logger.logInfo('[UTXOAssetController.populateAssetFields] 🖼️ Set Icon from top-level logo: ' + asset.Icon__c);
                } else if (metadata.containsKey('metadata') && metadata.get('metadata') != null) {
                    Map<String, Object> innerMeta = (Map<String, Object>) metadata.get('metadata');
                    if (innerMeta.containsKey('logo') && innerMeta.get('logo') != null) {
                        asset.Icon__c = String.valueOf(innerMeta.get('logo'));
                        Logger.logInfo('[UTXOAssetController.populateAssetFields] 🖼️ Set Icon from inner metadata logo: ' + asset.Icon__c);
                    }
                }
            } else {
                // If no metadata at all, set defaults
                asset.Decimals__c = 0;
                Logger.logInfo('[UTXOAssetController.populateAssetFields] 🔢 No metadata available, defaulting to 0');
            }
        }
        
        // Fallback to default icon if not set
        if (asset.Icon__c == null) {
            asset.Icon__c = 'utility:money';
            Logger.logInfo('[UTXOAssetController.populateAssetFields] 🖼️ Set default icon: ' + asset.Icon__c);
        }
        
        Logger.logInfo('[UTXOAssetController.populateAssetFields] ✅ Final asset values - Asset: ' + asset.Asset__c + ', Name: ' + asset.Name__c + ', Icon: ' + asset.Icon__c + ', Decimals: ' + asset.Decimals__c);
    }
    
    /**
     * Synchronizes both assets and transactions for a UTXO address
     * @param utxoAddressId The UTXO Address ID to sync
     * @return Map with combined results
     */
    @AuraEnabled
    public static Map<String, Object> syncAssetsAndTransactions(Id utxoAddressId) {
        try {
            Logger.logInfo('[UTXOAssetController.syncAssetsAndTransactions] 🚀 Starting combined sync for address ID: ' + utxoAddressId);
            Long totalStartTime = System.now().getTime();
            
            if (utxoAddressId == null) {
                throw new AuraHandledException('UTXO Address ID cannot be null');
            }
            
            // Get the UTXO Address record
            UTXO_Address__c utxoAddress = [
                SELECT Id, Address__c, Wallet__c, Is_Used__c
                FROM UTXO_Address__c
                WHERE Id = :utxoAddressId
                LIMIT 1
            ];
            
            if (utxoAddress == null) {
                throw new AuraHandledException('UTXO Address not found');
            }
            
            Logger.logInfo('[UTXOAssetController.syncAssetsAndTransactions] 📍 Processing address: ' + utxoAddress.Address__c);
            
            // PHASE 1: ALL CALLOUTS FIRST (to avoid callout-after-DML issues)
            Logger.logInfo('[UTXOAssetController.syncAssetsAndTransactions] 📡 Phase 1: Making all API callouts');
            
            // Step 1: Get UTXOs from Blockfrost (for asset calculation)
            String utxoJson = BlockfrostService.getAddressUtxos(utxoAddress.Address__c);
            List<Object> utxoList = (List<Object>) JSON.deserializeUntyped(utxoJson);
            Logger.logInfo('[UTXOAssetController.syncAssetsAndTransactions] 📦 Found ' + utxoList.size() + ' UTXOs');

            // Step 2: Get ALL transactions from Blockfrost (for usage and inbound/outbound analysis)
            String transactionsJson = BlockfrostService.getAddressTransactionsList(utxoAddress.Address__c);
            List<Object> transactionList = (List<Object>) JSON.deserializeUntyped(transactionsJson);
            Logger.logInfo('[UTXOAssetController.syncAssetsAndTransactions] 📊 Found ' + transactionList.size() + ' transactions (from /transactions endpoint)');
            
            // Step 3: Get all wallet addresses for transaction direction analysis
            List<UTXO_Address__c> walletAddresses = [
                SELECT Id, Address__c
                FROM UTXO_Address__c
                WHERE Wallet__c = :utxoAddress.Wallet__c
            ];
            
            List<String> walletAddressList = new List<String>();
            for (UTXO_Address__c addr : walletAddresses) {
                walletAddressList.add(addr.Address__c);
            }
            
            Logger.logInfo('[UTXOAssetController.syncAssetsAndTransactions] 🔍 Analyzing transaction directions for ' + walletAddressList.size() + ' wallet addresses');
            
            // Step 4: Extract transaction hashes and analyze directions
            List<String> txHashes = new List<String>();
            for (Object txObj : transactionList) {
                Map<String, Object> tx = (Map<String, Object>) txObj;
                String txHash = String.valueOf(tx.get('tx_hash'));
                if (String.isNotBlank(txHash)) {
                    txHashes.add(txHash);
                }
            }
            
            // Step 5: Use UTXO data to determine inbound transactions
            Map<String, Object> directionAnalysis = new Map<String, Object>();
            Map<String, Object> transactionDetails = new Map<String, Object>();
            
            // Create a set of transaction hashes from UTXOs (these are inbound transactions)
            Set<String> inboundTxHashes = new Set<String>();
            for (Object utxoObj : utxoList) {
                Map<String, Object> utxo = (Map<String, Object>) utxoObj;
                String utxoTxHash = String.valueOf(utxo.get('tx_hash'));
                if (String.isNotBlank(utxoTxHash)) {
                    inboundTxHashes.add(utxoTxHash);
                    Logger.logInfo('[UTXOAssetController.syncAssetsAndTransactions] ✅ Found inbound transaction from UTXO: ' + utxoTxHash);
                }
            }
            
            if (!txHashes.isEmpty()) {
                Logger.logInfo('[UTXOAssetController.syncAssetsAndTransactions] 🔍 Analyzing ' + txHashes.size() + ' transactions for direction');
                String analysisJson = BlockfrostService.analyzeMultipleTransactionDirections(txHashes, walletAddressList);
                directionAnalysis = (Map<String, Object>) JSON.deserializeUntyped(analysisJson);
                Logger.logInfo('[UTXOAssetController.syncAssetsAndTransactions] 📊 Direction analysis completed, found ' + directionAnalysis.size() + ' results');
                
                // Get full transaction details for each transaction
                Logger.logInfo('[UTXOAssetController.syncAssetsAndTransactions] 🔍 Fetching full transaction details for ' + txHashes.size() + ' transactions');
                for (String txHash : txHashes) {
                    try {
                        String txDetailJson = BlockfrostService.getTransactionDetails(txHash);
                        if (txDetailJson != null && txDetailJson != '{}') {
                            Map<String, Object> txDetail = (Map<String, Object>) JSON.deserializeUntyped(txDetailJson);
                            transactionDetails.put(txHash, txDetail);
                            Logger.logInfo('[UTXOAssetController.syncAssetsAndTransactions] ✅ Fetched details for transaction: ' + txHash);
                        } else {
                            Logger.logInfo('[UTXOAssetController.syncAssetsAndTransactions] ⚠️ No details available for transaction: ' + txHash);
                        }
                    } catch (Exception e) {
                        Logger.logError('[UTXOAssetController.syncAssetsAndTransactions] ❌ Failed to fetch details for transaction: ' + txHash + ' - ' + e.getMessage());
                    }
                }
                
                // Debug: Log the analysis results
                for (String txHash : directionAnalysis.keySet()) {
                    Map<String, Object> analysis = (Map<String, Object>) directionAnalysis.get(txHash);
                    Logger.logInfo('[UTXOAssetController.syncAssetsAndTransactions] 🔍 Analysis for ' + txHash + ': ' + JSON.serialize(analysis));
                }
            } else {
                Logger.logInfo('[UTXOAssetController.syncAssetsAndTransactions] ⚠️ No transaction hashes to analyze');
            }
            
            // Step 6: Process all transactions using UTXO data for direction detection
            List<Object> allTransactions = new List<Object>();
            Integer inboundCount = 0;
            Integer outboundCount = 0;
            
            for (Object txObj : transactionList) {
                Map<String, Object> tx = (Map<String, Object>) txObj;
                String txHash = String.valueOf(tx.get('tx_hash'));
                
                // Start with the basic transaction data
                Map<String, Object> enrichedTx = new Map<String, Object>(tx);
                
                // Merge with full transaction details if available
                if (transactionDetails.containsKey(txHash)) {
                    Map<String, Object> fullDetails = (Map<String, Object>) transactionDetails.get(txHash);
                    enrichedTx.putAll(fullDetails);
                    Logger.logInfo('[UTXOAssetController.syncAssetsAndTransactions] ✅ Merged full details for transaction: ' + txHash);
                }
                
                // Determine direction using UTXO data (more reliable than API analysis)
                if (inboundTxHashes.contains(txHash)) {
                    // This transaction hash appears in UTXOs, so it's inbound
                    enrichedTx.put('direction', 'incoming');
                    inboundCount++;
                    Logger.logInfo('[UTXOAssetController.syncAssetsAndTransactions] ✅ Inbound transaction confirmed from UTXO: ' + txHash);
                } else {
                    // This transaction doesn't appear in UTXOs, so it's outbound or external
                    // Use API analysis as fallback
                    if (directionAnalysis.containsKey(txHash)) {
                        Map<String, Object> analysis = (Map<String, Object>) directionAnalysis.get(txHash);
                        
                        if (analysis.get('success') == true) {
                            if (analysis.get('isOutbound') == true) {
                                enrichedTx.put('direction', 'outgoing');
                                outboundCount++;
                                Logger.logInfo('[UTXOAssetController.syncAssetsAndTransactions] ⏭️ Outbound transaction from API analysis: ' + txHash);
                            } else {
                                enrichedTx.put('direction', 'external');
                                Logger.logInfo('[UTXOAssetController.syncAssetsAndTransactions] ⚠️ External transaction from API analysis: ' + txHash);
                            }
                        } else {
                            // Skip transactions that can't be analyzed - don't include them in response
                            Logger.logInfo('[UTXOAssetController.syncAssetsAndTransactions] ⚠️ Skipping transaction with failed analysis: ' + txHash);
                            continue;
                        }
                    } else {
                        // Skip transactions without analysis - don't include them in response
                        Logger.logInfo('[UTXOAssetController.syncAssetsAndTransactions] ⚠️ Skipping transaction without analysis: ' + txHash);
                        continue;
                    }
                }
                
                allTransactions.add(enrichedTx);
            }
            
            Logger.logInfo('[UTXOAssetController.syncAssetsAndTransactions] 📊 Transaction analysis complete - Total: ' + allTransactions.size() + ', Inbound: ' + inboundCount + ', Outbound: ' + outboundCount);
            
            // Step 7: Collect all unique asset units and fetch metadata
            Set<String> allUnits = new Set<String>();
            Map<String, String> unitToMetadata = new Map<String, String>();
            
            for (Object utxoObj : utxoList) {
                Map<String, Object> utxo = (Map<String, Object>) utxoObj;
                List<Object> amounts = (List<Object>) utxo.get('amount');
                if (amounts != null) {
                    for (Object amtObj : amounts) {
                        Map<String, Object> amt = (Map<String, Object>) amtObj;
                        String unit = String.valueOf(amt.get('unit'));
                        allUnits.add(unit);
                    }
                }
            }
            
            // Fetch metadata for all non-lovelace units
            for (String unit : allUnits) {
                if (unit != 'lovelace') {
                    try {
                        Map<String, Object> assetData = BlockfrostService.getAssetInfo(unit);
                        if (assetData != null && !assetData.isEmpty()) {
                            unitToMetadata.put(unit, JSON.serialize(assetData));
                        }
                    } catch (Exception e) {
                        Logger.logError('[UTXOAssetController.syncAssetsAndTransactions] ❌ Failed to fetch metadata for unit: ' + unit + ' - ' + e.getMessage());
                    }
                }
            }
            
            Logger.logInfo('[UTXOAssetController.syncAssetsAndTransactions] ✅ Phase 1 complete - All callouts finished');
            
            // PHASE 2: PROCESS AND SAVE DATA (all DML operations)
            Logger.logInfo('[UTXOAssetController.syncAssetsAndTransactions] 💾 Phase 2: Processing and saving data');
            
            // Process and aggregate assets
            Map<String, Decimal> unitToTotalAmount = new Map<String, Decimal>();
            
            for (Object utxoObj : utxoList) {
                Map<String, Object> utxo = (Map<String, Object>) utxoObj;
                List<Object> amounts = (List<Object>) utxo.get('amount');
                if (amounts != null) {
                    for (Object amtObj : amounts) {
                        Map<String, Object> amt = (Map<String, Object>) amtObj;
                        String unit = String.valueOf(amt.get('unit'));
                        Decimal quantity = Decimal.valueOf(String.valueOf(amt.get('quantity')));
                        
                        if (!unitToTotalAmount.containsKey(unit)) {
                            unitToTotalAmount.put(unit, 0);
                        }
                        unitToTotalAmount.put(unit, unitToTotalAmount.get(unit) + quantity);
                    }
                }
            }
            
            // Get existing assets and transactions
            List<UTXO_Asset__c> existingAssets = [
                SELECT Id, Asset__c, Amount__c, UTXO_Address__c
                FROM UTXO_Asset__c
                WHERE UTXO_Address__c = :utxoAddress.Id
            ];
            
            Map<String, Inbound_Transaction__c> existingTransactions = new Map<String, Inbound_Transaction__c>();
            for (Inbound_Transaction__c existing : [
                SELECT Id, Transaction_Hash__c, Block_Height__c, Block_Time__c
                FROM Inbound_Transaction__c
                WHERE UTXO_Address__c = :utxoAddress.Id
            ]) {
                existingTransactions.put(existing.Transaction_Hash__c, existing);
            }
            
            // Prepare asset operations - Create a comprehensive lookup map for existing assets
            // We need to handle cases where existing records might have old or new unit formats
            Map<String, UTXO_Asset__c> unitToExistingAsset = new Map<String, UTXO_Asset__c>();
            for (UTXO_Asset__c existingAsset : existingAssets) {
                unitToExistingAsset.put(existingAsset.Asset__c, existingAsset);
            }
            
            // Prepare asset operations
            List<UTXO_Asset__c> assetsToInsert = new List<UTXO_Asset__c>();
            List<UTXO_Asset__c> assetsToUpdate = new List<UTXO_Asset__c>();
            Set<String> validUnits = new Set<String>();
            Integer insertedCount = 0;
            Integer updatedCount = 0;
            for (String unit : unitToTotalAmount.keySet()) {
                Decimal totalAmount = unitToTotalAmount.get(unit);
                String displayUnit = unit;
                String assetName = unit;
                Map<String, Object> metadata = null;
                if (unit == 'lovelace') {
                    displayUnit = 'ADA';
                    assetName = 'Cardano';
                } else if (unitToMetadata.containsKey(unit)) {
                    try {
                        metadata = (Map<String, Object>) JSON.deserializeUntyped(unitToMetadata.get(unit));
                        if (metadata.containsKey('metadata')) {
                            Map<String, Object> innerMeta = (Map<String, Object>) metadata.get('metadata');
                            if (innerMeta.containsKey('ticker')) {
                                displayUnit = String.valueOf(innerMeta.get('ticker'));
                                assetName = displayUnit;
                            }
                            if (innerMeta.containsKey('name')) {
                                assetName = String.valueOf(innerMeta.get('name'));
                            }
                        }
                    } catch (Exception e) {
                        Logger.logError('[UTXOAssetController.syncAssets] ❌ Error parsing metadata for display unit: ' + unit);
                    }
                }
                String intendedUnit = displayUnit;
                validUnits.add(intendedUnit);
                UTXO_Asset__c existingAsset = unitToExistingAsset.get(intendedUnit);
                if (existingAsset != null) {
                    // Always update existing asset, even if nothing changed
                    populateAssetFields(existingAsset, unit, totalAmount, assetName, displayUnit, metadata);
                    assetsToUpdate.add(existingAsset);
                } else {
                    // Always insert if not found
                    UTXO_Asset__c newAsset = new UTXO_Asset__c(UTXO_Address__c = utxoAddress.Id);
                    populateAssetFields(newAsset, unit, totalAmount, assetName, displayUnit, metadata);
                    assetsToInsert.add(newAsset);
                }
            }
            if (!assetsToInsert.isEmpty()) {
                insert assetsToInsert;
                insertedCount = assetsToInsert.size();
            }
            if (!assetsToUpdate.isEmpty()) {
                update assetsToUpdate;
                updatedCount = assetsToUpdate.size();
            }
            // After all upserts, clean up any assets not in the current sync
            List<UTXO_Asset__c> assetsToDelete = [
                SELECT Id, Asset__c FROM UTXO_Asset__c
                WHERE UTXO_Address__c = :utxoAddress.Id
                AND Asset__c NOT IN :validUnits
            ];
            Integer deletedCount = 0;
            if (!assetsToDelete.isEmpty()) {
                delete assetsToDelete;
                deletedCount = assetsToDelete.size();
                Logger.logInfo('[UTXOAssetController.syncAssets] ✅ Deleted ' + deletedCount + ' stale assets');
            }
            Logger.logInfo('[UTXOAssetController.syncAssets] 🧹 Cleanup phase completed');
            
            // Step 2.5: Upsert Inbound_Transaction__c records for all transactions
            Map<String, Inbound_Transaction__c> existingInbound = new Map<String, Inbound_Transaction__c>();
            for (Inbound_Transaction__c itx : [
                SELECT Id, Transaction_Hash__c, Block_Height__c, Block_Time__c, Transaction_Index__c
                FROM Inbound_Transaction__c
                WHERE UTXO_Address__c = :utxoAddress.Id
            ]) {
                existingInbound.put(itx.Transaction_Hash__c, itx);
            }

            List<Inbound_Transaction__c> toInsert = new List<Inbound_Transaction__c>();
            List<Inbound_Transaction__c> toUpdate = new List<Inbound_Transaction__c>();

            for (Object txObj : transactionList) {
                Map<String, Object> tx = (Map<String, Object>) txObj;
                String txHash = (String) tx.get('tx_hash');
                Integer blockHeight = (Integer) tx.get('block_height');
                Integer blockTime = (Integer) tx.get('block_time');
                Integer txIndex = (Integer) tx.get('tx_index');

                if (String.isNotBlank(txHash)) {
                    if (existingInbound.containsKey(txHash)) {
                        // Optionally update fields if needed
                        Inbound_Transaction__c existing = existingInbound.get(txHash);
                        Boolean changed = false;
                        if (existing.Block_Height__c != blockHeight) {
                            existing.Block_Height__c = blockHeight;
                            changed = true;
                        }
                        if (existing.Block_Time__c != blockTime) {
                            existing.Block_Time__c = blockTime;
                            changed = true;
                        }
                        if (existing.Transaction_Index__c != txIndex) {
                            existing.Transaction_Index__c = txIndex;
                            changed = true;
                        }
                        if (changed) {
                            toUpdate.add(existing);
                        }
                    } else {
                        // Insert new inbound transaction
                        toInsert.add(new Inbound_Transaction__c(
                            UTXO_Address__c = utxoAddress.Id,
                            Transaction_Hash__c = txHash,
                            Block_Height__c = blockHeight,
                            Block_Time__c = blockTime,
                            Transaction_Index__c = txIndex
                        ));
                    }
                }
            }

            if (!toInsert.isEmpty()) insert toInsert;
            if (!toUpdate.isEmpty()) update toUpdate;
            
            Long processingTime = System.now().getTime() - totalStartTime;
            Logger.logInfo('[UTXOAssetController.syncAssetsAndTransactions] ✅ Combined sync completed in ' + processingTime + 'ms');
            Logger.logInfo('[UTXOAssetController.syncAssetsAndTransactions] 📊 Assets - Inserted: ' + insertedCount + ', Updated: ' + updatedCount + ', Deleted: ' + deletedCount);
            Logger.logInfo('[UTXOAssetController.syncAssetsAndTransactions] 📊 Transactions - Inbound: ' + inboundCount + ', Outbound: ' + outboundCount);
            
            // Set hasTransactions based on the transaction count (transactionList), not UTXOs
            Logger.logInfo('[UTXOAssetController.syncAssetsAndTransactions] 🧮 transactionList.size()=' + transactionList.size() + ', allTransactions.size()=' + allTransactions.size());
            Boolean hasTransactions = transactionList.size() > 0;
            utxoAddress.Is_Used__c = hasTransactions;
            Logger.logInfo('[UTXOAssetController.syncAssetsAndTransactions] 📝 Preparing to upsert UTXO_Address__c: Id=' + utxoAddress.Id + ', Address=' + utxoAddress.Address__c + ', Is_Used__c=' + utxoAddress.Is_Used__c);
            try {
                upsert utxoAddress;
                Logger.logInfo('[UTXOAssetController.syncAssetsAndTransactions] ⬆️ Upserted Is_Used__c to ' + hasTransactions + ' for address: ' + utxoAddress.Address__c);
            } catch (Exception e) {
                Logger.logError('[UTXOAssetController.syncAssetsAndTransactions] ❌ Failed to upsert Is_Used__c for address: ' + utxoAddress.Address__c + ' - ' + e.getMessage());
                throw e;
            }
            
            return new Map<String, Object>{
                'success' => true,
                'assets' => utxoList,
                'transactions' => allTransactions,
                'statistics' => new Map<String, Object>{
                    'assetsInserted' => insertedCount,
                    'assetsUpdated' => updatedCount,
                    'assetsDeleted' => deletedCount,
                    'transactionsInserted' => inboundCount + outboundCount,
                    'transactionsUpdated' => 0,
                    'transactionsDeleted' => 0,
                    'totalTransactionsFound' => allTransactions.size(),
                    'inboundTransactionsFound' => inboundCount,
                    'outboundTransactionsFound' => outboundCount,
                    'totalProcessingTimeMs' => processingTime
                },
                'message' => allTransactions.isEmpty() ? 'No transactions found - cleanup completed' : 'Assets and transactions synchronized successfully with cleanup'
            };
            
        } catch (Exception e) {
            Logger.logError('[UTXOAssetController.syncAssetsAndTransactions] ❌ Error: ' + e.getMessage());
            return new Map<String, Object>{
                'success' => false,
                'message' => e.getMessage(),
                'error' => e.getTypeName()
            };
        }
    }

    /**
     * Get asset summary for a wallet (all assets across all UTXO addresses)
     * @param walletId The wallet ID to get assets for
     * @return Map with asset summary data
     */
    @AuraEnabled(cacheable=true)
    public static Map<String, Object> getWalletAssetSummary(Id walletId) {
        try {
            Logger.logInfo('[UTXOAssetController.getWalletAssetSummary] 🚀 Getting asset summary for wallet: ' + walletId);
            
            if (walletId == null) {
                throw new AuraHandledException('Wallet ID cannot be null');
            }
            
            // Get all UTXO addresses for this wallet
            List<UTXO_Address__c> utxoAddresses = [
                SELECT Id
                FROM UTXO_Address__c
                WHERE Wallet__c = :walletId
            ];
            
            if (utxoAddresses.isEmpty()) {
                return new Map<String, Object>{
                    'success' => true,
                    'adaBalance' => 0,
                    'tokens' => new List<Object>(),
                    'totalAssets' => 0,
                    'message' => 'No UTXO addresses found for this wallet'
                };
            }
            
            Set<Id> utxoAddressIds = new Set<Id>();
            for (UTXO_Address__c addr : utxoAddresses) {
                utxoAddressIds.add(addr.Id);
            }
            
            // Get all assets for these addresses, aggregated by Asset
            AggregateResult[] assetAggregates = [
                SELECT Asset__c, SUM(Amount__c) totalAmount, SUM(Value__c) totalValue, 
                       MAX(Name__c) assetName, 
                       MAX(Decimals__c) decimals, MAX(Policy_ID__c) policyId,
                       MAX(Fingerprint__c) fingerprint
                FROM UTXO_Asset__c
                WHERE UTXO_Address__c IN :utxoAddressIds
                GROUP BY Asset__c
                ORDER BY Asset__c
            ];

            // Build a set of all asset units
            Set<String> assetUnits = new Set<String>();
            for (AggregateResult ar : assetAggregates) {
                assetUnits.add(String.valueOf(ar.get('Asset__c')));
            }
            // Query one UTXO_Asset__c per asset to get Icon__c
            Map<String, String> assetToIcon = new Map<String, String>();
            for (UTXO_Asset__c asset : [
                SELECT Asset__c, Icon__c FROM UTXO_Asset__c
                WHERE UTXO_Address__c IN :utxoAddressIds AND Asset__c IN :assetUnits
            ]) {
                if (asset.Icon__c != null && !assetToIcon.containsKey(asset.Asset__c)) {
                    assetToIcon.put(asset.Asset__c, asset.Icon__c);
                }
            }
            
            Logger.logInfo('[UTXOAssetController.getWalletAssetSummary] 📊 Found ' + assetAggregates.size() + ' aggregated assets');
            
            Decimal adaBalance = 0;
            List<Map<String, Object>> tokens = new List<Map<String, Object>>();
            
            for (AggregateResult ar : assetAggregates) {
                String unit = String.valueOf(ar.get('Asset__c'));
                Decimal totalAmount = (Decimal) ar.get('totalAmount');
                Decimal totalValue = (Decimal) ar.get('totalValue');
                String assetName = String.valueOf(ar.get('assetName'));
                Integer decimals = ar.get('decimals') != null ? Integer.valueOf(ar.get('decimals')) : 0;
                String policyId = String.valueOf(ar.get('policyId'));
                String fingerprint = String.valueOf(ar.get('fingerprint'));
                
                Logger.logInfo('[UTXOAssetController.getWalletAssetSummary] 🔍 Processing asset: ' + unit + 
                             ' - Amount: ' + totalAmount + ', Value: ' + totalValue + 
                             ', Name: ' + assetName + ', Decimals: ' + decimals);
                
                if (unit == 'ADA') {
                    // For ADA, use the Value__c field which converts lovelace to ADA
                    adaBalance = totalValue != null ? totalValue : 0;
                    Logger.logInfo('[UTXOAssetController.getWalletAssetSummary] 💰 ADA Balance: ' + adaBalance + ' (from ' + totalAmount + ' lovelace)');
                } else {
                    // For tokens, add to tokens list
                    // Use Amount__c if Value__c is 0 or null, otherwise use Value__c
                    Decimal displayAmount = (totalValue != null && totalValue > 0) ? totalValue : totalAmount;
                    
                    Map<String, Object> tokenInfo = new Map<String, Object>{
                        'unit' => unit,
                        'name' => assetName != null ? assetName : unit,
                        'symbol' => unit, // Use Asset__c field as the ticker/symbol
                        'amount' => displayAmount, // Use appropriate amount
                        'rawAmount' => totalAmount, // Keep raw amount for reference
                        'decimals' => decimals,
                        'policyId' => policyId != 'null' ? policyId : null,
                        'fingerprint' => fingerprint != 'null' ? fingerprint : null,
                        'icon' => assetToIcon.containsKey(unit) ? assetToIcon.get(unit) : 'utility:money'
                    };
                    tokens.add(tokenInfo);
                    
                    Logger.logInfo('[UTXOAssetController.getWalletAssetSummary] 🪙 Token: ' + unit + 
                                 ' - Amount: ' + displayAmount + ' (from ' + totalAmount + ' raw, Value: ' + totalValue + ')');
                }
            }
            
            Map<String, Object> result = new Map<String, Object>{
                'success' => true,
                'adaBalance' => adaBalance,
                'tokens' => tokens,
                'totalAssets' => assetAggregates.size(),
                'message' => 'Asset summary retrieved successfully'
            };
            
            Logger.logInfo('[UTXOAssetController.getWalletAssetSummary] ✅ Summary complete - ADA: ' + adaBalance + ', Tokens: ' + tokens.size());
            return result;
            
        } catch (Exception e) {
            Logger.logError('[UTXOAssetController.getWalletAssetSummary] ❌ Error: ' + e.getMessage());
            throw new AuraHandledException('Failed to get wallet asset summary: ' + e.getMessage());
        }
    }

<<<<<<< HEAD
    /**
     * Get wallet transactions (both inbound and outbound)
     * @param walletId The wallet ID to get transactions for
     * @return Map with inbound and outbound transactions
     */
    @AuraEnabled(cacheable=true)
    public static Map<String, Object> getWalletTransactions(Id walletId) {
        try {
            Logger.logInfo('[UTXOAssetController.getWalletTransactions] 🚀 Getting transactions for wallet: ' + walletId);
            
            if (walletId == null) {
                throw new AuraHandledException('Wallet ID cannot be null');
            }
            
            // Get all UTXO addresses for this wallet
            List<UTXO_Address__c> utxoAddresses = [
                SELECT Id 
                FROM UTXO_Address__c 
                WHERE Wallet__c = :walletId
            ];
            
            Set<Id> utxoAddressIds = new Set<Id>();
            for (UTXO_Address__c addr : utxoAddresses) {
                utxoAddressIds.add(addr.Id);
            }
            
            // Get inbound transactions
            List<Inbound_Transaction__c> inbound = new List<Inbound_Transaction__c>();
            if (!utxoAddressIds.isEmpty()) {
                inbound = [
                    SELECT Id, Name, Transaction_Hash__c, CreatedDate, Block__c, Block_Height__c, Block_Time__c
                    FROM Inbound_Transaction__c
                    WHERE UTXO_Address__c IN :utxoAddressIds
                    ORDER BY CreatedDate DESC
                    LIMIT 100
                ];
            }
            
            // Get outbound transactions
            List<Outbound_Transaction__c> outbound = [
                SELECT Id, Name, Transaction_Hash__c, CreatedDate, Transaction_Status__c, To_Address__c
                FROM Outbound_Transaction__c
                WHERE Wallet__c = :walletId
                ORDER BY CreatedDate DESC
                LIMIT 100
            ];
            
            Logger.logInfo('[UTXOAssetController.getWalletTransactions] 📊 Found ' + inbound.size() + ' inbound and ' + outbound.size() + ' outbound transactions');
            
            return new Map<String, Object>{
                'success' => true,
                'inbound' => inbound,
                'outbound' => outbound,
                'message' => 'Transactions retrieved successfully'
            };
            
        } catch (Exception e) {
            Logger.logError('[UTXOAssetController.getWalletTransactions] ❌ Error: ' + e.getMessage());
            throw new AuraHandledException('Failed to get wallet transactions: ' + e.getMessage());
        }
    }

    /**
     * Get all UTXO assets for a wallet
     * @param walletId The wallet ID to get assets for
     * @return List of UTXO_Asset__c records
     */
    @AuraEnabled(cacheable=true)
    public static List<UTXO_Asset__c> getAllUtxoAssetsForWallet(Id walletId) {
        try {
            Logger.logInfo('[UTXOAssetController.getAllUtxoAssetsForWallet] 🚀 Getting all UTXO assets for wallet: ' + walletId);
            
            if (walletId == null) {
                throw new AuraHandledException('Wallet ID cannot be null');
            }
            
            List<UTXO_Address__c> utxoAddresses = [
                SELECT Id FROM UTXO_Address__c WHERE Wallet__c = :walletId
            ];
            
            Set<Id> utxoAddressIds = new Set<Id>();
            for (UTXO_Address__c addr : utxoAddresses) {
                utxoAddressIds.add(addr.Id);
            }
            
            if (utxoAddressIds.isEmpty()) {
                Logger.logInfo('[UTXOAssetController.getAllUtxoAssetsForWallet] ⚠️ No UTXO addresses found for wallet');
                return new List<UTXO_Asset__c>();
            }
            
            List<UTXO_Asset__c> assets = [
                SELECT Id, Name__c, Asset__c, Amount__c, Value__c, Decimals__c, Policy_ID__c, Fingerprint__c, Icon__c, UTXO_Address__c
                FROM UTXO_Asset__c
                WHERE UTXO_Address__c IN :utxoAddressIds
                ORDER BY Asset__c
            ];
            
            Logger.logInfo('[UTXOAssetController.getAllUtxoAssetsForWallet] ✅ Found ' + assets.size() + ' assets');
            
            // Debug: Log each asset
            for (UTXO_Asset__c asset : assets) {
                Logger.logInfo('[UTXOAssetController.getAllUtxoAssetsForWallet] 🔍 Asset: ' + asset.Asset__c + 
                             ' - Amount: ' + asset.Amount__c + ', Value: ' + asset.Value__c + 
                             ', Name: ' + asset.Name__c + ', Decimals: ' + asset.Decimals__c);
            }
            
            return assets;
            
        } catch (Exception e) {
            Logger.logError('[UTXOAssetController.getAllUtxoAssetsForWallet] ❌ Error: ' + e.getMessage());
            throw new AuraHandledException('Failed to get UTXO assets: ' + e.getMessage());
        }
    }

    /**
     * Sync all UTXO addresses for a wallet
     * @param walletId The wallet ID to sync all addresses for
     */
    @AuraEnabled
    public static void syncAllUtxoAddressesForWallet(Id walletId) {
        try {
            Logger.logInfo('[UTXOAssetController.syncAllUtxoAddressesForWallet] 🚀 Starting full wallet sync for: ' + walletId);
            
            if (walletId == null) {
                throw new AuraHandledException('Wallet ID cannot be null');
            }
            
            List<UTXO_Address__c> utxoAddresses = [
                SELECT Id, Address__c FROM UTXO_Address__c WHERE Wallet__c = :walletId
            ];
            
            Logger.logInfo('[UTXOAssetController.syncAllUtxoAddressesForWallet] 📍 Found ' + utxoAddresses.size() + ' addresses to sync');
            
            for (UTXO_Address__c addr : utxoAddresses) {
                try {
                    Logger.logInfo('[UTXOAssetController.syncAllUtxoAddressesForWallet] 🔄 Syncing address: ' + addr.Address__c);
                    syncAssetsAndTransactions(addr.Id);
                    Logger.logInfo('[UTXOAssetController.syncAllUtxoAddressesForWallet] ✅ Completed sync for address: ' + addr.Address__c);
                } catch (Exception e) {
                    Logger.logError('[UTXOAssetController.syncAllUtxoAddressesForWallet] ❌ Failed to sync address ' + addr.Address__c + ': ' + e.getMessage());
                    // Continue with other addresses even if one fails
                }
            }
            
            Logger.logInfo('[UTXOAssetController.syncAllUtxoAddressesForWallet] ✅ Full wallet sync completed');
            
        } catch (Exception e) {
            Logger.logError('[UTXOAssetController.syncAllUtxoAddressesForWallet] ❌ Error: ' + e.getMessage());
            throw new AuraHandledException('Failed to sync all UTXO addresses: ' + e.getMessage());
=======
    @AuraEnabled
    public static void setAddressesUsed(List<Id> utxoAddressIds) {
        if (utxoAddressIds == null || utxoAddressIds.isEmpty()) {
            return;
        }
        List<UTXO_Address__c> addresses = [
            SELECT Id, Is_Used__c
            FROM UTXO_Address__c
            WHERE Id IN :utxoAddressIds
            WITH SECURITY_ENFORCED
        ];
        if (addresses.isEmpty()) {
            return;
        }
        List<UTXO_Address__c> addressesToUpdate = new List<UTXO_Address__c>();
        for (UTXO_Address__c addr : addresses) {
            if (!addr.Is_Used__c) {
                addr.Is_Used__c = true;
                addressesToUpdate.add(addr);
            }
        }
        if (!addressesToUpdate.isEmpty()) {
            if (Schema.sObjectType.UTXO_Address__c.isUpdateable() && Schema.sObjectType.UTXO_Address__c.fields.Is_Used__c.isUpdateable()) {
                update addressesToUpdate;
            } else {
                throw new AuraHandledException('Insufficient permissions to update UTXO addresses');
            }
>>>>>>> ed3c0a2f
        }
    }
} <|MERGE_RESOLUTION|>--- conflicted
+++ resolved
@@ -624,186 +624,4 @@
             throw new AuraHandledException('Failed to get wallet asset summary: ' + e.getMessage());
         }
     }
-
-<<<<<<< HEAD
-    /**
-     * Get wallet transactions (both inbound and outbound)
-     * @param walletId The wallet ID to get transactions for
-     * @return Map with inbound and outbound transactions
-     */
-    @AuraEnabled(cacheable=true)
-    public static Map<String, Object> getWalletTransactions(Id walletId) {
-        try {
-            Logger.logInfo('[UTXOAssetController.getWalletTransactions] 🚀 Getting transactions for wallet: ' + walletId);
-            
-            if (walletId == null) {
-                throw new AuraHandledException('Wallet ID cannot be null');
-            }
-            
-            // Get all UTXO addresses for this wallet
-            List<UTXO_Address__c> utxoAddresses = [
-                SELECT Id 
-                FROM UTXO_Address__c 
-                WHERE Wallet__c = :walletId
-            ];
-            
-            Set<Id> utxoAddressIds = new Set<Id>();
-            for (UTXO_Address__c addr : utxoAddresses) {
-                utxoAddressIds.add(addr.Id);
-            }
-            
-            // Get inbound transactions
-            List<Inbound_Transaction__c> inbound = new List<Inbound_Transaction__c>();
-            if (!utxoAddressIds.isEmpty()) {
-                inbound = [
-                    SELECT Id, Name, Transaction_Hash__c, CreatedDate, Block__c, Block_Height__c, Block_Time__c
-                    FROM Inbound_Transaction__c
-                    WHERE UTXO_Address__c IN :utxoAddressIds
-                    ORDER BY CreatedDate DESC
-                    LIMIT 100
-                ];
-            }
-            
-            // Get outbound transactions
-            List<Outbound_Transaction__c> outbound = [
-                SELECT Id, Name, Transaction_Hash__c, CreatedDate, Transaction_Status__c, To_Address__c
-                FROM Outbound_Transaction__c
-                WHERE Wallet__c = :walletId
-                ORDER BY CreatedDate DESC
-                LIMIT 100
-            ];
-            
-            Logger.logInfo('[UTXOAssetController.getWalletTransactions] 📊 Found ' + inbound.size() + ' inbound and ' + outbound.size() + ' outbound transactions');
-            
-            return new Map<String, Object>{
-                'success' => true,
-                'inbound' => inbound,
-                'outbound' => outbound,
-                'message' => 'Transactions retrieved successfully'
-            };
-            
-        } catch (Exception e) {
-            Logger.logError('[UTXOAssetController.getWalletTransactions] ❌ Error: ' + e.getMessage());
-            throw new AuraHandledException('Failed to get wallet transactions: ' + e.getMessage());
-        }
-    }
-
-    /**
-     * Get all UTXO assets for a wallet
-     * @param walletId The wallet ID to get assets for
-     * @return List of UTXO_Asset__c records
-     */
-    @AuraEnabled(cacheable=true)
-    public static List<UTXO_Asset__c> getAllUtxoAssetsForWallet(Id walletId) {
-        try {
-            Logger.logInfo('[UTXOAssetController.getAllUtxoAssetsForWallet] 🚀 Getting all UTXO assets for wallet: ' + walletId);
-            
-            if (walletId == null) {
-                throw new AuraHandledException('Wallet ID cannot be null');
-            }
-            
-            List<UTXO_Address__c> utxoAddresses = [
-                SELECT Id FROM UTXO_Address__c WHERE Wallet__c = :walletId
-            ];
-            
-            Set<Id> utxoAddressIds = new Set<Id>();
-            for (UTXO_Address__c addr : utxoAddresses) {
-                utxoAddressIds.add(addr.Id);
-            }
-            
-            if (utxoAddressIds.isEmpty()) {
-                Logger.logInfo('[UTXOAssetController.getAllUtxoAssetsForWallet] ⚠️ No UTXO addresses found for wallet');
-                return new List<UTXO_Asset__c>();
-            }
-            
-            List<UTXO_Asset__c> assets = [
-                SELECT Id, Name__c, Asset__c, Amount__c, Value__c, Decimals__c, Policy_ID__c, Fingerprint__c, Icon__c, UTXO_Address__c
-                FROM UTXO_Asset__c
-                WHERE UTXO_Address__c IN :utxoAddressIds
-                ORDER BY Asset__c
-            ];
-            
-            Logger.logInfo('[UTXOAssetController.getAllUtxoAssetsForWallet] ✅ Found ' + assets.size() + ' assets');
-            
-            // Debug: Log each asset
-            for (UTXO_Asset__c asset : assets) {
-                Logger.logInfo('[UTXOAssetController.getAllUtxoAssetsForWallet] 🔍 Asset: ' + asset.Asset__c + 
-                             ' - Amount: ' + asset.Amount__c + ', Value: ' + asset.Value__c + 
-                             ', Name: ' + asset.Name__c + ', Decimals: ' + asset.Decimals__c);
-            }
-            
-            return assets;
-            
-        } catch (Exception e) {
-            Logger.logError('[UTXOAssetController.getAllUtxoAssetsForWallet] ❌ Error: ' + e.getMessage());
-            throw new AuraHandledException('Failed to get UTXO assets: ' + e.getMessage());
-        }
-    }
-
-    /**
-     * Sync all UTXO addresses for a wallet
-     * @param walletId The wallet ID to sync all addresses for
-     */
-    @AuraEnabled
-    public static void syncAllUtxoAddressesForWallet(Id walletId) {
-        try {
-            Logger.logInfo('[UTXOAssetController.syncAllUtxoAddressesForWallet] 🚀 Starting full wallet sync for: ' + walletId);
-            
-            if (walletId == null) {
-                throw new AuraHandledException('Wallet ID cannot be null');
-            }
-            
-            List<UTXO_Address__c> utxoAddresses = [
-                SELECT Id, Address__c FROM UTXO_Address__c WHERE Wallet__c = :walletId
-            ];
-            
-            Logger.logInfo('[UTXOAssetController.syncAllUtxoAddressesForWallet] 📍 Found ' + utxoAddresses.size() + ' addresses to sync');
-            
-            for (UTXO_Address__c addr : utxoAddresses) {
-                try {
-                    Logger.logInfo('[UTXOAssetController.syncAllUtxoAddressesForWallet] 🔄 Syncing address: ' + addr.Address__c);
-                    syncAssetsAndTransactions(addr.Id);
-                    Logger.logInfo('[UTXOAssetController.syncAllUtxoAddressesForWallet] ✅ Completed sync for address: ' + addr.Address__c);
-                } catch (Exception e) {
-                    Logger.logError('[UTXOAssetController.syncAllUtxoAddressesForWallet] ❌ Failed to sync address ' + addr.Address__c + ': ' + e.getMessage());
-                    // Continue with other addresses even if one fails
-                }
-            }
-            
-            Logger.logInfo('[UTXOAssetController.syncAllUtxoAddressesForWallet] ✅ Full wallet sync completed');
-            
-        } catch (Exception e) {
-            Logger.logError('[UTXOAssetController.syncAllUtxoAddressesForWallet] ❌ Error: ' + e.getMessage());
-            throw new AuraHandledException('Failed to sync all UTXO addresses: ' + e.getMessage());
-=======
-    @AuraEnabled
-    public static void setAddressesUsed(List<Id> utxoAddressIds) {
-        if (utxoAddressIds == null || utxoAddressIds.isEmpty()) {
-            return;
-        }
-        List<UTXO_Address__c> addresses = [
-            SELECT Id, Is_Used__c
-            FROM UTXO_Address__c
-            WHERE Id IN :utxoAddressIds
-            WITH SECURITY_ENFORCED
-        ];
-        if (addresses.isEmpty()) {
-            return;
-        }
-        List<UTXO_Address__c> addressesToUpdate = new List<UTXO_Address__c>();
-        for (UTXO_Address__c addr : addresses) {
-            if (!addr.Is_Used__c) {
-                addr.Is_Used__c = true;
-                addressesToUpdate.add(addr);
-            }
-        }
-        if (!addressesToUpdate.isEmpty()) {
-            if (Schema.sObjectType.UTXO_Address__c.isUpdateable() && Schema.sObjectType.UTXO_Address__c.fields.Is_Used__c.isUpdateable()) {
-                update addressesToUpdate;
-            } else {
-                throw new AuraHandledException('Insufficient permissions to update UTXO addresses');
-            }
->>>>>>> ed3c0a2f
-        }
-    }
 } 