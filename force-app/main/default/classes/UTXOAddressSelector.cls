--- conflicted
+++ resolved
@@ -12,11 +12,7 @@
     }
     
     public static List<UTXO_Address__c> getUTXOAddressesByWalletId(Id walletId, Set<String> types) {
-<<<<<<< HEAD
-        String query = 'SELECT Id, Name, Address__c, Public_Key__c, Path__c, Payment_Key_Hash__c, Index__c, Type__c, Private_Key__c' + 
-=======
-        String query = 'SELECT Id, Name, Address__c, Is_Used__c, Public_Key__c, Path__c, Staking_Key_Hash__c, Index__c, Type__c, Private_Key__c' + 
->>>>>>> ed3c0a2f
+        String query = 'SELECT Id, Name, Address__c, Is_Used__c, Public_Key__c, Path__c, Staking_Key_Hash__c, Payment_Key_Hash__c, Index__c, Type__c, Private_Key__c' + 
             ' FROM UTXO_Address__c' +
             ' WHERE Wallet__c = :walletId';
             
