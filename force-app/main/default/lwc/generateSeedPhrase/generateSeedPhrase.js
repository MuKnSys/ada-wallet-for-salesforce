--- conflicted
+++ resolved
@@ -24,20 +24,14 @@
     @track originalSeedPhrase = [];
     @track isCreatingNew = false;
     @track selectedWordCount = '24';
-<<<<<<< HEAD
     @track wordCountOptions = [
-        { label: '15 Words', value: '15' },
-        { label: '24 Words', value: '24' }
+        { label: this.labels.WORD_COUNT.Option15, value: '15' },
+        { label: this.labels.WORD_COUNT.Option24, value: '24' }
     ];
     @track bip39WordList = [];
     @track suggestions = [];
     @track activeInputIndex = -1;
     @track activeVerificationInputIndex = -1;
-=======
-    @track wordCountOptions = [];
-
-    labels = labels;
->>>>>>> ed3c0a2f
 
     get isNextDisabled() {
         return !this.walletName.trim();
@@ -69,17 +63,10 @@
         this.step3 = false;
         this.isCreatingNew = false;
         this.selectedWordCount = '24';
-<<<<<<< HEAD
         this.bip39WordList = [];
         this.suggestions = [];
         this.activeInputIndex = -1;
         this.activeVerificationInputIndex = -1;
-=======
-        this.wordCountOptions = [
-            { label: this.labels.WORD_COUNT.Option15, value: '15' },
-            { label: this.labels.WORD_COUNT.Option24, value: '24' }
-        ];
->>>>>>> ed3c0a2f
         this.initializeImportInputs();
     }
 
@@ -169,23 +156,13 @@
     initializeImportInputs() {
         const wordCount = parseInt(this.selectedWordCount);
         this.importInputs = Array.from({ length: wordCount }, (_, i) => ({
-<<<<<<< HEAD
-            label: `Word ${i + 1}`,
-            value: '',
-            showSuggestions: false // Initialize showSuggestions
-=======
             label: `${this.labels.UI.WordLabel} ${i + 1}`,
             value: ''
->>>>>>> ed3c0a2f
         }));
         this.suggestions = [];
         this.activeInputIndex = -1;
     }
 
-<<<<<<< HEAD
-    // Method to handle import input changes with autocomplete
-=======
->>>>>>> ed3c0a2f
     handleImportInputChange(event) {
         const index = parseInt(event.target.dataset.index);
         const value = event.target.value.toLowerCase().trim();
@@ -330,14 +307,8 @@
     handleNextFromStep2() {
         this.verificationInputs = this.seedPhrase.map((item, i) => {
             return {
-<<<<<<< HEAD
-                label: `Word ${i + 1}`,
-                value: '', // Do not autofill; user must enter manually
-                showSuggestions: false
-=======
                 label: `${this.labels.UI.WordLabel} ${i + 1}`,
                 value: ''
->>>>>>> ed3c0a2f
             };
         });
 
