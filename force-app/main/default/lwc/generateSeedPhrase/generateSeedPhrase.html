--- conflicted
+++ resolved
@@ -87,13 +87,8 @@
             <!-- Step 3 Import: Enter Seed Phrase -->
             <template lwc:if={step3Import}>
                 <div class="slds-box slds-theme_shade slds-m-bottom_medium">
-<<<<<<< HEAD
                     <h3 class="slds-text-heading_small slds-m-bottom_small">Enter Your Seed Phrase</h3>
-                    <p class="slds-text-body_small slds-m-bottom_medium">Enter your seed phrase to import your existing wallet set. Use autocomplete suggestions for valid BIP39 words.</p>
-=======
-                    <h3 class="slds-text-heading_small slds-m-bottom_small">{labels.UI.EnterSeedPhraseHeader}</h3>
-                    <p class="slds-text-body_small slds-m-bottom_medium">{labels.UI.EnterSeedPhraseDescription}</p>
->>>>>>> ed3c0a2f
+                    <p class="slds-text-body_small slds-m-bottom_medium">Enter your seed phrase to import your existing wallet set.</p>
                     
                     <lightning-radio-group 
                         name="wordCount" 
@@ -152,13 +147,8 @@
             <!-- Step 3: Seed Phrase Verification (for new wallet) -->
             <template lwc:if={step3}>
                 <div class="slds-box slds-theme_shade slds-m-bottom_medium">
-<<<<<<< HEAD
                     <h3 class="slds-text-heading_small slds-m-bottom_small">Verify Your Seed Phrase</h3>
-                    <p class="slds-text-body_small slds-m-bottom_medium">Please enter your seed phrase to verify wallet ownership. Use autocomplete suggestions for valid BIP39 words.</p>
-=======
-                    <h3 class="slds-text-heading_small slds-m-bottom_small">{labels.UI.VerifySeedPhraseHeader}</h3>
-                    <p class="slds-text-body_small slds-m-bottom_medium">{labels.UI.VerifySeedPhraseDescription}</p>
->>>>>>> ed3c0a2f
+                    <p class="slds-text-body_small slds-m-bottom_medium">Please enter your seed phrase to verify wallet ownership.</p>
                     <div class="seed-input-grid">
                         <template for:each={verificationInputs} for:item="input" for:index="idx">
                             <div key={input.label} class="input-container">
