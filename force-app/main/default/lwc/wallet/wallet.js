--- conflicted
+++ resolved
@@ -7,14 +7,9 @@
 
 import getWalletAssetSummary from '@salesforce/apex/UTXOAssetController.getWalletAssetSummary';
 import getFirstUnusedReceivingAddress from '@salesforce/apex/UTXOController.getFirstUnusedReceivingAddress';
-<<<<<<< HEAD
-import getEpochParameters from '@salesforce/apex/BlockfrostService.getEpochParameters';
-import { subscribe, unsubscribe, MessageContext, APPLICATION_SCOPE } from 'lightning/messageService';
+import { MessageContext, APPLICATION_SCOPE } from 'lightning/messageService';
 import WALLET_SYNC_CHANNEL from '@salesforce/messageChannel/WalletSyncChannel__c';
-import createMultiAssetOutboundTransaction from '@salesforce/apex/UTXOController.createMultiAssetOutboundTransaction';
-=======
 import createOutboundTransaction from '@salesforce/apex/UTXOController.createOutboundTransaction';
->>>>>>> be4ce91a
 
 
 export default class Wallet extends LightningElement {
@@ -47,7 +42,6 @@
     @track adaAmount = '';
     @track tokens = [];
     @track tokenOptions = [];
-    @track epochParameters = null;
 
     @api
     get recordId() {
@@ -131,12 +125,6 @@
 
     async fetchUtxoCounts() {
         try {
-<<<<<<< HEAD
-            // Get UTXO address counts for debugging
-            const data = await getUTXOAddresses({ walletId: this.recordId });
-            const external = data.filter(addr => addr.Type__c === '0').length;
-            const internal = data.filter(addr => addr.Type__c === '1').length;
-            
             // Get asset summary using new method that properly handles ADA conversion
             const summary = await getWalletAssetSummary({ walletId: this.recordId });
             
@@ -179,13 +167,6 @@
             const payAddr = await getFirstUnusedReceivingAddress({ walletId: this.recordId });
             this.paymentAddress = payAddr ? payAddr : 'No unused address available';
             this.isAddressInvalid = !payAddr;
-
-            // Fetch epoch parameters after wallet data is loaded
-            await this.fetchEpochParameters();
-=======
-            await this.updateWalletBalance();
-            await this.updatePaymentAddress();
->>>>>>> be4ce91a
         } catch (error) {
             const message = error.body?.message || error.message || 'Unknown error';
             this.showToast('Error', message, 'error');
@@ -526,24 +507,19 @@
         if (this.isSendButtonDisabled) return;
         this.isLoading = true;
         try {
-            // Gather all assets (ADA and tokens)
-            const assets = [];
-            if (this.adaAmount && parseFloat(this.adaAmount) > 0) {
-                assets.push({ amount: this.adaAmount, asset: 'ADA' });
-            }
-            for (const token of this.tokens) {
-                if (token.asset && token.amount && parseFloat(token.amount) > 0) {
-                    assets.push({ amount: token.amount, asset: token.asset });
-                }
-            }
-            console.log('[SEND] Prepared assets array:', JSON.stringify(assets));
-            console.log('[SEND] Sending to Apex with walletId:', this.recordId, 'recipient:', this.sendRecipient);
-            // Call new Apex method
-            const outboundId = await createMultiAssetOutboundTransaction({
+            // Use the selected asset and amount for the transaction
+            const amount = this.selectedAsset === 'ADA' ? this.adaAmount : this.sendAmount;
+            const asset = this.selectedAsset;
+            
+            console.log('[SEND] Sending to Apex with walletId:', this.recordId, 'recipient:', this.sendRecipient, 'amount:', amount, 'asset:', asset);
+            
+            const outboundId = await createOutboundTransaction({
                 walletId: this.recordId,
                 toAddress: this.sendRecipient,
-                assets
+                amount: amount,
+                asset: asset
             });
+            
             console.log('[SEND] Apex returned outboundId:', outboundId);
             this.showToast('Success', 'Transaction created successfully!', 'success');
             this.showSend = false;
@@ -694,34 +670,7 @@
         });
     }
 
-    async fetchEpochParameters() {
-        try {
-            console.log('[Wallet] Fetching epoch parameters...');
-            const epochParamsJson = await getEpochParameters();
-            
-            // Parse the JSON response
-            const epochParams = JSON.parse(epochParamsJson);
-            
-            // Store the epoch parameters
-            this.epochParameters = epochParams;
-            
-            // Log the epoch parameters
-            console.log('[Wallet] Epoch parameters loaded:', epochParams);
-            console.log('[Wallet] Current epoch:', epochParams.epoch);
-            console.log('[Wallet] Min fee A:', epochParams.min_fee_a);
-            console.log('[Wallet] Min fee B:', epochParams.min_fee_b);
-            console.log('[Wallet] Max tx size:', epochParams.max_tx_size);
-            console.log('[Wallet] Max val size:', epochParams.max_val_size);
-            console.log('[Wallet] Key deposit:', epochParams.key_deposit);
-            console.log('[Wallet] Pool deposit:', epochParams.pool_deposit);
-            console.log('[Wallet] Protocol major:', epochParams.protocol_major);
-            console.log('[Wallet] Protocol minor:', epochParams.protocol_minor);
-            
-        } catch (error) {
-            console.error('[Wallet] Error fetching epoch parameters:', error);
-            this.showToast('Warning', 'Failed to fetch epoch parameters: ' + (error.body?.message || error.message), 'warning');
-        }
-    }
+
 
     handleSendMaxToken(event) {
         const index = parseInt(event.target.dataset.index, 10);
