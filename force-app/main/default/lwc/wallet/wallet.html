--- conflicted
+++ resolved
@@ -86,16 +86,20 @@
                                     <template lwc:if={visibleInboundTransactions.length}>
                                         <template for:each={visibleInboundTransactions} for:item="tx">
                                             <div key={tx.Id} class="transaction-item inbound">
-<<<<<<< HEAD
                                                 <div class="transaction-card-left">
                                                     <a href={tx.recordUrl} target="_blank" class="slds-text-link transaction-id transaction-name">{tx.Name}</a>
-                                                    <span class="transaction-hash">{tx.Transaction_Hash__c}</span>
+                                                    <template lwc:if={tx.Transaction_Hash__c}>
+                                                        <span class="transaction-hash">
+                                                            <template lwc:if={tx.cardanoScanUrl}>
+                                                                <a href={tx.cardanoScanUrl} target="_blank" rel="noopener" class="slds-text-link transaction-hash">{tx.truncatedHash}</a>
+                                                            </template>
+                                                            <template lwc:else>
+                                                                {tx.truncatedHash}
+                                                            </template>
+                                                        </span>
+                                                    </template>
                                                     <div class="transaction-date">{tx.formattedDate}</div>
                                                 </div>
-=======
-                                                <div class="transaction-date">{tx.formattedDate}</div>
-                                                <div class="transaction-hash">{labels.UI.HASH}: {tx.Transaction_Hash__c}</div>
->>>>>>> 3fa37584
                                             </div>
                                         </template>
                                         <template lwc:if={inboundHasMore}>
@@ -113,18 +117,19 @@
                                     <template lwc:if={outboundTransactionsForDisplay.length}>
                                         <template for:each={outboundTransactionsForDisplay} for:item="tx">
                                             <div key={tx.Id} class="transaction-item outbound">
-<<<<<<< HEAD
                                                 <div class="transaction-card-columns">
                                                     <div class="transaction-card-left">
                                                         <a href={tx.recordUrl} target="_blank" class="slds-text-link transaction-id transaction-name">{tx.Name}</a>
-                                                        <span class="transaction-hash">
-                                                            <template lwc:if={tx.cardanoScanUrl}>
-                                                                <a href={tx.cardanoScanUrl} target="_blank" rel="noopener" class="slds-text-link transaction-hash">{tx.truncatedHash}</a>
-                                                            </template>
-                                                            <template lwc:elseif={tx.Transaction_Hash__c}>
-                                                                {tx.truncatedHash}
-                                                            </template>
-                                                        </span>
+                                                        <template lwc:if={tx.Transaction_Hash__c}>
+                                                            <span class="transaction-hash">
+                                                                <template lwc:if={tx.cardanoScanUrl}>
+                                                                    <a href={tx.cardanoScanUrl} target="_blank" rel="noopener" class="slds-text-link transaction-hash">{tx.truncatedHash}</a>
+                                                                </template>
+                                                                <template lwc:else>
+                                                                    {tx.truncatedHash}
+                                                                </template>
+                                                            </span>
+                                                        </template>
                                                         <div class="transaction-status slds-text-color_weak">Status: {tx.Transaction_Status__c}</div>
                                                         <template lwc:if={tx.hasMemo}>
                                                             <div class="transaction-memo">{tx.memo}</div>
@@ -141,20 +146,6 @@
                                                         </div>
                                                     </div>
                                                 </div>
-=======
-                                                <div class="transaction-date">{tx.formattedDate}</div>
-                                                <template lwc:if={tx.cardanoScanUrl}>
-                                                    <a href={tx.cardanoScanUrl} target="_blank" rel="noopener" class="slds-text-link transaction-hash">
-                                                        {tx.Transaction_Hash__c}
-                                                    </a>
-                                                </template>
-                                                <template lwc:elseif={tx.Transaction_Hash__c}>
-                                                    <div class="transaction-hash">{labels.UI.HASH}: {tx.Transaction_Hash__c}</div>
-                                                </template>
-                                                <template lwc:else>
-                                                    <div class="transaction-status slds-text-color_weak">{labels.UI.STATUS}: {tx.Transaction_Status__c}</div>
-                                                </template>
->>>>>>> 3fa37584
                                             </div>
                                         </template>
                                         <template lwc:if={outboundHasMore}>
